{
  "name": "siaphuni",
  "version": "0.1.0",
  "private": true,
  "scripts": {
    "dev": "next dev --turbopack",
    "build": "next build",
    "start": "next start",
    "lint": "next lint"
  },
  "dependencies": {
<<<<<<< HEAD
    "@google/generative-ai": "^0.24.0",
    "firebase": "^11.6.0",
=======
    "@headlessui/react": "^2.2.2",
>>>>>>> 309699ae
    "lucide-react": "^0.501.0",
    "motion": "^12.7.4",
    "next": "15.3.1",
    "react": "^19.0.0",
    "react-dom": "^19.0.0",
    "react-icons": "^5.5.0"
  },
  "devDependencies": {
    "@eslint/eslintrc": "^3",
    "@tailwindcss/postcss": "^4",
    "@types/node": "^20",
    "@types/react": "^19",
    "@types/react-dom": "^19",
    "autoprefixer": "^10.4.21",
    "eslint": "^9",
    "eslint-config-next": "15.3.1",
    "postcss": "^8.5.3",
    "tailwindcss": "^3.4.17",
    "typescript": "^5"
  }
}<|MERGE_RESOLUTION|>--- conflicted
+++ resolved
@@ -9,12 +9,9 @@
     "lint": "next lint"
   },
   "dependencies": {
-<<<<<<< HEAD
     "@google/generative-ai": "^0.24.0",
     "firebase": "^11.6.0",
-=======
     "@headlessui/react": "^2.2.2",
->>>>>>> 309699ae
     "lucide-react": "^0.501.0",
     "motion": "^12.7.4",
     "next": "15.3.1",
